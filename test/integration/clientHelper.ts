import { HmacSHA1 } from "crypto-js";
<<<<<<< HEAD
import { promises as fs } from "fs";
import { LogService, MatrixClient, MemoryStorageProvider, PantalaimonClient, RustSdkCryptoStorageProvider } from "matrix-bot-sdk";
=======
import { getRequestFn, LogService, MatrixClient, MemoryStorageProvider, PantalaimonClient } from "matrix-bot-sdk";
>>>>>>> e49e4d05
import config from "../../src/config";

const REGISTRATION_ATTEMPTS = 10;
const REGISTRATION_RETRY_BASE_DELAY_MS = 100;
let CryptoStorePaths: string[] = [];

/**
 * Register a user using the synapse admin api that requires the use of a registration secret rather than an admin user.
 * This should only be used by test code and should not be included from any file in the source directory
 * either by explicit imports or copy pasting.
 *
 * @param username The username to give the user.
 * @param displayname The displayname to give the user.
 * @param password The password to use.
 * @param admin True to make the user an admin, false otherwise.
 * @returns The response from synapse.
 */
export async function registerUser(username: string, displayname: string, password: string, admin: boolean): Promise<void> {
    let registerUrl = `${config.homeserverUrl}/_synapse/admin/v1/register`
    const data: {nonce: string} = await new Promise((resolve, reject) => {
        getRequestFn()({uri: registerUrl, method: "GET", timeout: 60000}, (error, response, resBody) => {
            error ? reject(error) : resolve(JSON.parse(resBody))
        });
    });
    const nonce = data.nonce!;
    let mac = HmacSHA1(`${nonce}\0${username}\0${password}\0${admin ? 'admin' : 'notadmin'}`, 'REGISTRATION_SHARED_SECRET');
    for (let i = 1; i <= REGISTRATION_ATTEMPTS; ++i) {
        try {
<<<<<<< HEAD
            return (await axios.post(registerUrl, {
                nonce,
                username,
                displayname,
                password,
                admin,
                mac: mac.toString()
            })).data;
=======
            const params = {
                uri: registerUrl,
                method: "POST",
                headers: {"Content-Type": "application/json"},
                body: JSON.stringify({
                    nonce,
                    username,
                    displayname,
                    password,
                    admin,
                    mac: mac.toString()
                }),
                timeout: 60000
            }
            return await new Promise((resolve, reject) => {
                getRequestFn()(params, error => error ? reject(error) : resolve());
            });
>>>>>>> e49e4d05
        } catch (ex) {
            // In case of timeout or throttling, backoff and retry.
            if (ex?.code === 'ESOCKETTIMEDOUT' || ex?.code === 'ETIMEDOUT'
                || ex?.body?.errcode === 'M_LIMIT_EXCEEDED') {
                await new Promise(resolve => setTimeout(resolve, REGISTRATION_RETRY_BASE_DELAY_MS * i * i));
                continue;
            }
            throw ex;
        }
    }
    throw new Error(`Retried registration ${REGISTRATION_ATTEMPTS} times, is Mjolnir or Synapse misconfigured?`);
}

export type RegistrationOptions = {
    /**
     * If specified and true, make the user an admin.
     */
    isAdmin?: boolean,
    /**
     * If `exact`, use the account with this exact name, attempting to reuse
     * an existing account if possible.
     *
     * If `contains` create a new account with a name that contains this
     * specific string.
     */
    name: { exact: string } | { contains: string },
    /**
     * If specified and true, throttle this user.
     */
    isThrottled?: boolean
}

export async function getTempCryptoStore() {
    const cryptoDir = await fs.mkdtemp('mjolnir-integration-test');
    CryptoStorePaths.push(cryptoDir);
    return new RustSdkCryptoStorageProvider(cryptoDir);
}

/**
 * Register a new test user.
 *
 * @returns A string that is both the username and password of a new user. 
 */
async function registerNewTestUser(options: RegistrationOptions) {
    do {
<<<<<<< HEAD
        username = `mjolnir-test-user-${label}${Math.floor(Math.random() * 100000)}`;
        try {
            const { access_token } = await registerUser(username, username, username, isAdmin);
            isUserValid = true;
            return {username, access_token};
        } catch (e) {
            if (e.isAxiosError && e?.response?.data?.errcode === 'M_USER_IN_USE') {
                LogService.debug("test/clientHelper", `${username} already registered, trying another`);
                // continue and try again
=======
        let username;
        if ("exact" in options.name) {
            username = options.name.exact;
        } else {
            username = `mjolnir-test-user-${options.name.contains}${Math.floor(Math.random() * 100000)}`
        }
        try {
            await registerUser(username, username, username, Boolean(options.isAdmin));
            return username;
        } catch (e) {
            if (e?.body?.errcode === 'M_USER_IN_USE') {
                if ("exact" in options.name) {
                    LogService.debug("test/clientHelper", `${username} already registered, reusing`);
                    return username;
                } else {
                    LogService.debug("test/clientHelper", `${username} already registered, trying another`);
                }
>>>>>>> e49e4d05
            } else {
                console.error(`failed to register user ${e}`);
                throw e;
            }
        }
<<<<<<< HEAD
    } while (!isUserValid);
=======
    } while (true);
>>>>>>> e49e4d05
}

/**
 * Registers a test user and returns a `MatrixClient` logged in and ready to use.
 *
 * @returns A new `MatrixClient` session for a unique test user.
 */
<<<<<<< HEAD
export async function newTestUser(isAdmin: boolean = false, label: string = ""): Promise<MatrixClient> {
    const { username, access_token } = await registerNewTestUser(isAdmin, label);
    if (config.pantalaimon.use) {
        const pantalaimon = new PantalaimonClient(config.homeserverUrl, new MemoryStorageProvider());
        return await pantalaimon.createClientWithCredentials(username, username);
    } else {
        const client = new MatrixClient(config.homeserverUrl, access_token, new MemoryStorageProvider(), await getTempCryptoStore());
        client.crypto.prepare(await client.getJoinedRooms());
    }
=======
export async function newTestUser(options: RegistrationOptions): Promise<MatrixClient> {
    const username = await registerNewTestUser(options);
    const pantalaimon = new PantalaimonClient(config.homeserverUrl, new MemoryStorageProvider());
    const client = await pantalaimon.createClientWithCredentials(username, username);
    if (!options.isThrottled) {
        let userId = await client.getUserId();
        await overrideRatelimitForUser(userId);
    }
    return client;
}

let _globalAdminUser: MatrixClient;

/**
 * Get a client that can perform synapse admin API actions.
 * @returns A client logged in with an admin user.
 */
async function getGlobalAdminUser(): Promise<MatrixClient> {
    // Initialize global admin user if needed.
    if (!_globalAdminUser) {
        const USERNAME = "mjolnir-test-internal-admin-user";
        try {
            await registerUser(USERNAME, USERNAME, USERNAME, true);
        } catch (e) {
            if (e.isAxiosError && e?.response?.data?.errcode === 'M_USER_IN_USE') {
                // Then we've already registered the user in a previous run and that is ok.
            } else {
                throw e;
            }
        }
        _globalAdminUser = await new PantalaimonClient(config.homeserverUrl, new MemoryStorageProvider()).createClientWithCredentials(USERNAME, USERNAME);
    }
    return _globalAdminUser;
>>>>>>> e49e4d05
}

/**
 * Disable ratelimiting for this user in Synapse.
 * @param userId The user to disable ratelimiting for, has to include both the server part and local part.
 */
export async function overrideRatelimitForUser(userId: string) {
    await (await getGlobalAdminUser()).doRequest("POST", `/_synapse/admin/v1/users/${userId}/override_ratelimit`, null, {
        "messages_per_second": 0,
        "burst_count": 0
    });
}

/**
 * Put back the default ratelimiting for this user in Synapse.
 * @param userId The user to use default ratelimiting for, has to include both the server part and local part.
 */
export async function resetRatelimitForUser(userId: string) {
    await (await getGlobalAdminUser()).doRequest("DELETE", `/_synapse/admin/v1/users/${userId}/override_ratelimit`, null);
}


/**
 * Utility to create an event listener for m.notice msgtype m.room.messages.
 * @param targetRoomdId The roomId to listen into.
 * @param cb The callback when a m.notice event is found in targetRoomId.
 * @returns The callback to pass to `MatrixClient.on('room.message', cb)`
 */
export function noticeListener(targetRoomdId: string, cb) {
    return (roomId, event) => {
        if (roomId !== targetRoomdId) return;
        if (event?.content?.msgtype !== "m.notice") return;
            cb(event);
    }
}

export async function teardownCryptoStores () {
    await Promise.all(CryptoStorePaths.map(p => fs.rm(p, { force: true, recursive: true})));
    CryptoStorePaths = [];
}<|MERGE_RESOLUTION|>--- conflicted
+++ resolved
@@ -1,10 +1,6 @@
 import { HmacSHA1 } from "crypto-js";
-<<<<<<< HEAD
 import { promises as fs } from "fs";
-import { LogService, MatrixClient, MemoryStorageProvider, PantalaimonClient, RustSdkCryptoStorageProvider } from "matrix-bot-sdk";
-=======
-import { getRequestFn, LogService, MatrixClient, MemoryStorageProvider, PantalaimonClient } from "matrix-bot-sdk";
->>>>>>> e49e4d05
+import { getRequestFn, LogService, MatrixClient, MemoryStorageProvider, PantalaimonClient, RustSdkCryptoStorageProvider } from "matrix-bot-sdk";
 import config from "../../src/config";
 
 const REGISTRATION_ATTEMPTS = 10;
@@ -22,7 +18,7 @@
  * @param admin True to make the user an admin, false otherwise.
  * @returns The response from synapse.
  */
-export async function registerUser(username: string, displayname: string, password: string, admin: boolean): Promise<void> {
+export async function registerUser(username: string, displayname: string, password: string, admin: boolean): Promise<{access_token: string}> {
     let registerUrl = `${config.homeserverUrl}/_synapse/admin/v1/register`
     const data: {nonce: string} = await new Promise((resolve, reject) => {
         getRequestFn()({uri: registerUrl, method: "GET", timeout: 60000}, (error, response, resBody) => {
@@ -33,16 +29,6 @@
     let mac = HmacSHA1(`${nonce}\0${username}\0${password}\0${admin ? 'admin' : 'notadmin'}`, 'REGISTRATION_SHARED_SECRET');
     for (let i = 1; i <= REGISTRATION_ATTEMPTS; ++i) {
         try {
-<<<<<<< HEAD
-            return (await axios.post(registerUrl, {
-                nonce,
-                username,
-                displayname,
-                password,
-                admin,
-                mac: mac.toString()
-            })).data;
-=======
             const params = {
                 uri: registerUrl,
                 method: "POST",
@@ -58,9 +44,8 @@
                 timeout: 60000
             }
             return await new Promise((resolve, reject) => {
-                getRequestFn()(params, error => error ? reject(error) : resolve());
+                getRequestFn()(params, (error, result) => error ? reject(error) : resolve(result));
             });
->>>>>>> e49e4d05
         } catch (ex) {
             // In case of timeout or throttling, backoff and retry.
             if (ex?.code === 'ESOCKETTIMEDOUT' || ex?.code === 'ETIMEDOUT'
@@ -106,17 +91,6 @@
  */
 async function registerNewTestUser(options: RegistrationOptions) {
     do {
-<<<<<<< HEAD
-        username = `mjolnir-test-user-${label}${Math.floor(Math.random() * 100000)}`;
-        try {
-            const { access_token } = await registerUser(username, username, username, isAdmin);
-            isUserValid = true;
-            return {username, access_token};
-        } catch (e) {
-            if (e.isAxiosError && e?.response?.data?.errcode === 'M_USER_IN_USE') {
-                LogService.debug("test/clientHelper", `${username} already registered, trying another`);
-                // continue and try again
-=======
         let username;
         if ("exact" in options.name) {
             username = options.name.exact;
@@ -124,27 +98,22 @@
             username = `mjolnir-test-user-${options.name.contains}${Math.floor(Math.random() * 100000)}`
         }
         try {
-            await registerUser(username, username, username, Boolean(options.isAdmin));
-            return username;
+            const { access_token } = await registerUser(username, username, username, Boolean(options.isAdmin));
+            return { access_token, username };
         } catch (e) {
             if (e?.body?.errcode === 'M_USER_IN_USE') {
                 if ("exact" in options.name) {
                     LogService.debug("test/clientHelper", `${username} already registered, reusing`);
-                    return username;
+                    return { username };
                 } else {
                     LogService.debug("test/clientHelper", `${username} already registered, trying another`);
                 }
->>>>>>> e49e4d05
             } else {
                 console.error(`failed to register user ${e}`);
                 throw e;
             }
         }
-<<<<<<< HEAD
-    } while (!isUserValid);
-=======
     } while (true);
->>>>>>> e49e4d05
 }
 
 /**
@@ -152,21 +121,16 @@
  *
  * @returns A new `MatrixClient` session for a unique test user.
  */
-<<<<<<< HEAD
-export async function newTestUser(isAdmin: boolean = false, label: string = ""): Promise<MatrixClient> {
-    const { username, access_token } = await registerNewTestUser(isAdmin, label);
+export async function newTestUser(options: RegistrationOptions): Promise<MatrixClient> {
+    const { username, access_token } = await registerNewTestUser(options);
+    let client: MatrixClient;
     if (config.pantalaimon.use) {
         const pantalaimon = new PantalaimonClient(config.homeserverUrl, new MemoryStorageProvider());
-        return await pantalaimon.createClientWithCredentials(username, username);
+        client = await pantalaimon.createClientWithCredentials(username, username);
     } else {
-        const client = new MatrixClient(config.homeserverUrl, access_token, new MemoryStorageProvider(), await getTempCryptoStore());
+        client = new MatrixClient(config.homeserverUrl, access_token, new MemoryStorageProvider(), await getTempCryptoStore());
         client.crypto.prepare(await client.getJoinedRooms());
     }
-=======
-export async function newTestUser(options: RegistrationOptions): Promise<MatrixClient> {
-    const username = await registerNewTestUser(options);
-    const pantalaimon = new PantalaimonClient(config.homeserverUrl, new MemoryStorageProvider());
-    const client = await pantalaimon.createClientWithCredentials(username, username);
     if (!options.isThrottled) {
         let userId = await client.getUserId();
         await overrideRatelimitForUser(userId);
@@ -196,7 +160,6 @@
         _globalAdminUser = await new PantalaimonClient(config.homeserverUrl, new MemoryStorageProvider()).createClientWithCredentials(USERNAME, USERNAME);
     }
     return _globalAdminUser;
->>>>>>> e49e4d05
 }
 
 /**
